--- conflicted
+++ resolved
@@ -1,4 +1,3 @@
-
 import React, { useState, useEffect } from 'react';
 import { useForm, SubmitHandler } from 'react-hook-form';
 import { zodResolver } from '@hookform/resolvers/zod';
@@ -15,7 +14,6 @@
 import { Slider } from '@/components/ui/slider';
 import { Select, SelectContent, SelectItem, SelectTrigger, SelectValue } from '@/components/ui/select';
 import { Tabs, TabsContent, TabsList, TabsTrigger } from '@/components/ui/tabs';
-<<<<<<< HEAD
 import { Form, FormControl, FormDescription, FormField, FormItem, FormLabel, FormMessage } from "@/components/ui/form";
 import { Alert, AlertDescription, AlertTitle } from "@/components/ui/alert";
 import { Card, CardHeader, CardFooter, CardTitle, CardDescription, CardContent } from "@/components/ui/card";
@@ -23,19 +21,12 @@
 // Make sure types.ts is populated after running the generate command
 import { Database, TablesInsert } from '@/integrations/supabase/types';
 import { Link } from 'react-router-dom'; // Import Link
-=======
-import { Form, FormControl, FormDescription, FormField, FormItem, FormLabel, FormMessage } from "@/components/ui/form"; // Import RHF components
-import { Alert, AlertDescription, AlertTitle } from "@/components/ui/alert"; // For errors
-import { Card, CardHeader, CardFooter, CardTitle, CardDescription, CardContent } from "@/components/ui/card"; // Import Card components
-import { Sparkles, BookOpen, Edit, Headphones, RotateCw, Save, Play, PenTool, Loader2, AlertCircle } from 'lucide-react';
-import { Database, TablesInsert } from '@/integrations/supabase/types'; // Import generated types
->>>>>>> 7b192b27
-
-// --- Zod Schema ---
+
+// --- Zod Schema for Form Validation ---
 const storyParamsSchema = z.object({
   storyTitle: z.string().min(1, "Story title is required.").max(150, "Title too long"),
   ageRange: z.string().min(1, "Age range is required."),
-  storyLength: z.string().min(1, "Story length is required."),
+  storyLength: z.string().min(1, "Story length is required."), // Corresponds to 'short', 'medium', 'long'
   theme: z.string().min(1, "Theme is required."),
   mainCharacter: z.string().max(50).optional().nullable(),
   educationalFocus: z.string().optional().nullable(),
@@ -65,9 +56,10 @@
       setFreeGenUsed(true);
     } else {
         console.log("No free generation flag found.");
-        setFreeGenUsed(false);
+        setFreeGenUsed(false); // Ensure it's false if not found
     }
-  }, []);
+  }, []); // Empty dependency array - run only once on mount
+
 
   const form = useForm<StoryParamsFormValues>({
     resolver: zodResolver(storyParamsSchema),
@@ -94,7 +86,7 @@
       if (!data.story) throw new Error("No story content received from function.");
       return { story: data.story as string, isAnonymous: params.isAnonymous }; // Pass isAnonymous through
     },
-     onSuccess: ({ story, isAnonymous }) => {
+     onSuccess: ({ story, isAnonymous }) => { // Destructure response
       setStoryContent(story);
       setGeneratedStoryId(null); // Reset saved ID
       toast({ title: "Story Generated!", description: "Review your story draft below or edit it." });
@@ -103,7 +95,7 @@
       if (isAnonymous) {
         try {
             localStorage.setItem(FREE_GEN_KEY, 'true');
-            setFreeGenUsed(true);
+            setFreeGenUsed(true); // Update state immediately
             console.log("Free generation used and flag set in localStorage.");
         } catch (e) {
             console.error("Failed to set localStorage item:", e);
@@ -149,7 +141,7 @@
         variant: "destructive",
         duration: 10000,
       });
-      return;
+      return; // Stop the process
     }
     console.log("Proceeding with generation...");
     generateStoryMutation.mutate({ formData, isAnonymous }); // Pass isAnonymous status
@@ -162,7 +154,7 @@
        const currentFormValues = form.getValues();
        const storyDataToSave: Partial<StoryInsertData> = {
            id: generatedStoryId || undefined,
-           user_id: user.id, // Overwritten in mutationFn, but good practice
+           user_id: user.id, // Redundant here but good practice
            title: currentFormValues.storyTitle,
            content: storyContent,
            age_range: currentFormValues.ageRange,
@@ -217,7 +209,7 @@
                <TabsContent value="parameters" className="mt-0">
                  <Card>
                     <CardHeader><CardTitle>Story Details</CardTitle><CardDescription>Set the parameters for your AI-generated story.</CardDescription></CardHeader>
-                    <CardContent className="space-y-6">
+                    <CardContent className="space-y-6 pt-6">
                         {/* All FormField components */}
                         <FormField control={form.control} name="storyTitle" render={({ field }) => (<FormItem><FormLabel>Story Title</FormLabel><FormControl><Input placeholder="Enter a title..." {...field} /></FormControl><FormMessage /></FormItem>)} />
                         <div className="grid grid-cols-1 md:grid-cols-2 gap-6">
@@ -233,8 +225,9 @@
                         <Button
                             type="button"
                             onClick={form.handleSubmit(onGenerateSubmit)}
+                            // Disable if mutation pending OR if anonymous and free gen used
                             disabled={generateStoryMutation.isPending || (!user && freeGenUsed)}
-                            className="w-full bg-storytime-purple hover:bg-storytime-purple/90 text-white rounded-full h-11"
+                            className="w-full bg-storytime-purple hover:bg-storytime-purple/90 text-white rounded-full h-11" // Style consistency
                         >
                             {generateStoryMutation.isPending ? (
                                 <><Loader2 className="mr-2 h-4 w-4 animate-spin" /> Generating...</>
